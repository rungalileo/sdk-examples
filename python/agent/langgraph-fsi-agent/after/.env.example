--- conflicted
+++ resolved
@@ -9,15 +9,8 @@
 # OPENAI_BASE_URL=                            # Optional if you are not using the public OpenAI API.
 MODEL_NAME=                                   # The name of the model you want to use.
 
-<<<<<<< HEAD
-# Galileo
-GALILEO_API_KEY=
-GALILEO_PROJECT=
-GALILEO_LOG_STREAM=
 
 # Please provide the console url below if you are using a custom deployment, and not using app.galileo.ai
 # GALILEO_CONSOLE_URL=
-=======
 # The API key for Pinecone
-PINECONE_API_KEY=                             # Your Pinecone API key.
->>>>>>> 6d2e4ccc
+PINECONE_API_KEY=                             # Your Pinecone API key.